--- conflicted
+++ resolved
@@ -5,19 +5,14 @@
 use alloc::sync::Arc;
 use alloc::vec::Vec;
 
-<<<<<<< HEAD
 use axaddrspace::{
+    GuestPhysAddr, GuestPhysAddrRange,
     device::{AccessWidth, DeviceAddrRange, Port, PortRange, SysRegAddr, SysRegAddrRange},
-    GuestPhysAddr, GuestPhysAddrRange,
 };
 use axdevice_base::{
     BaseDeviceOps, BaseMmioDeviceOps, BasePortDeviceOps, BaseSysRegDeviceOps, DeviceRWContext,
-    EmuDeviceType, EmulatedDeviceConfig,
+    EmuDeviceType,
 };
-=======
-use axaddrspace::GuestPhysAddr;
-use axdevice_base::BaseDeviceOps;
->>>>>>> 8652ce80
 use axerrno::AxResult;
 use axvmconfig::EmulatedDeviceConfig;
 
